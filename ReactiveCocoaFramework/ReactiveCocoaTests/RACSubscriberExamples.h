//
//  RACSubscriberExamples.h
//  ReactiveCocoa
//
//  Created by Justin Spahr-Summers on 2012-11-27.
//  Copyright (c) 2012 GitHub, Inc. All rights reserved.
//

// The name of the shared examples for implementors of <RACSubscriber>. This
// example should be passed the following arguments:
//
// getSubscriber  - A block of type `id<RACSubscriber> (^)(void)`, which
//                  should return a <RACSubscriber>.
// valuesReceived - A block which returns an NSArray of the values received so
<<<<<<< HEAD
//					far.
// errorReceived  - A block which returns any NSError received so far.
// success        - A block which returns a BOOL indicating whether the
//					subscriber is successful so far.
=======
//                  far.
// errorReceived  - A block which returns any NSError received so far.
// success        - A block which returns a BOOL indicating whether the
//                  subscriber is successful so far.
>>>>>>> 89b9a0bb
extern NSString * const RACSubscriberExamples;<|MERGE_RESOLUTION|>--- conflicted
+++ resolved
@@ -12,15 +12,8 @@
 // getSubscriber  - A block of type `id<RACSubscriber> (^)(void)`, which
 //                  should return a <RACSubscriber>.
 // valuesReceived - A block which returns an NSArray of the values received so
-<<<<<<< HEAD
-//					far.
-// errorReceived  - A block which returns any NSError received so far.
-// success        - A block which returns a BOOL indicating whether the
-//					subscriber is successful so far.
-=======
 //                  far.
 // errorReceived  - A block which returns any NSError received so far.
 // success        - A block which returns a BOOL indicating whether the
 //                  subscriber is successful so far.
->>>>>>> 89b9a0bb
 extern NSString * const RACSubscriberExamples;