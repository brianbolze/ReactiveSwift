--- conflicted
+++ resolved
@@ -436,51 +436,7 @@
 	///
 	/// - returns: A binary operator that operates on two signal producers.
 	public func lift<U, F, V, G>(_ transform: @escaping (Signal<Value, Error>) -> (Signal<U, F>) -> Signal<V, G>) -> (SignalProducer<U, F>) -> SignalProducer<V, G> {
-<<<<<<< HEAD
 		return lift(.rightLeft, transform)
-=======
-		return liftRight(transform)
-	}
-
-	/// Right-associative lifting of a binary signal operator over producers.
-	/// That is, the argument producer will be started before the receiver. When
-	/// both producers are synchronous this order can be important depending on
-	/// the operator to generate correct results.
-	private func liftRight<U, F, V, G>(_ transform: @escaping (Signal<Value, Error>) -> (Signal<U, F>) -> Signal<V, G>) -> (SignalProducer<U, F>) -> SignalProducer<V, G> {
-		return { otherProducer in
-			return SignalProducer { observer, outerDisposable in
-				self.startWithSignal { signal, disposable in
-					outerDisposable.add(disposable)
-
-					otherProducer.startWithSignal { otherSignal, otherDisposable in
-						outerDisposable += otherDisposable
-
-						transform(signal)(otherSignal).observe(observer)
-					}
-				}
-			}
-		}
-	}
-
-	/// Left-associative lifting of a binary signal operator over producers.
-	/// That is, the receiver will be started before the argument producer. When
-	/// both producers are synchronous this order can be important depending on
-	/// the operator to generate correct results.
-	fileprivate func liftLeft<U, F, V, G>(_ transform: @escaping (Signal<Value, Error>) -> (Signal<U, F>) -> Signal<V, G>) -> (SignalProducer<U, F>) -> SignalProducer<V, G> {
-		return { otherProducer in
-			return SignalProducer { observer, outerDisposable in
-				otherProducer.startWithSignal { otherSignal, otherDisposable in
-					outerDisposable += otherDisposable
-					
-					self.startWithSignal { signal, disposable in
-						outerDisposable.add(disposable)
-
-						transform(signal)(otherSignal).observe(observer)
-					}
-				}
-			}
-		}
->>>>>>> b26b6c38
 	}
 
 	/// Lift a binary Signal operator to operate upon a Signal and a
@@ -1961,7 +1917,7 @@
 	///
 	/// - returns: A producer that emits the logical AND results.
 	public func and(_ producer: SignalProducer<Value, Error>) -> SignalProducer<Value, Error> {
-		return self.liftLeft(Signal.and)(producer)
+		return self.lift(.leftRight, Signal.and)(producer)
 	}
 	
 	/// Create a producer that computes a logical AND between the latest values of `self`
@@ -1983,7 +1939,7 @@
 	///
 	/// - returns: A producer that emits the logical OR results.
 	public func or(_ producer: SignalProducer<Value, Error>) -> SignalProducer<Value, Error> {
-		return self.liftLeft(Signal.or)(producer)
+		return self.lift(.leftRight, Signal.or)(producer)
 	}
 	
 	/// Create a producer that computes a logical OR between the latest values of `self`
